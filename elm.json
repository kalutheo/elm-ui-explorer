--- conflicted
+++ resolved
@@ -1,10 +1,9 @@
 {
-<<<<<<< HEAD
   "type": "package",
   "name": "kalutheo/elm-ui-explorer",
   "summary": "Explore your views and their states in a single tool.",
   "license": "BSD-3-Clause",
-  "version": "5.0.0",
+  "version": "6.0.0",
   "exposed-modules": [
     "UIExplorer",
     "UIExplorer.Plugins.Note",
@@ -12,7 +11,6 @@
   ],
   "elm-version": "0.19.0 <= v < 0.20.0",
   "dependencies": {
-    "1602/elm-feather": "2.3.5 <= v < 3.0.0",
     "elm/browser": "1.0.1 <= v < 2.0.0",
     "elm/core": "1.0.2 <= v < 2.0.0",
     "elm/html": "1.0.0 <= v < 2.0.0",
@@ -20,25 +18,4 @@
     "elm-explorations/markdown": "1.0.0 <= v < 2.0.0"
   },
   "test-dependencies": {}
-=======
-    "type": "package",
-    "name": "kalutheo/elm-ui-explorer",
-    "summary": "Explore your views and their states in a single tool.",
-    "license": "BSD-3-Clause",
-    "version": "6.0.0",
-    "exposed-modules": [
-        "UIExplorer",
-        "UIExplorer.Plugins.Note",
-        "UIExplorer.Plugins.MenuVisibility"
-    ],
-    "elm-version": "0.19.0 <= v < 0.20.0",
-    "dependencies": {
-        "elm/browser": "1.0.1 <= v < 2.0.0",
-        "elm/core": "1.0.2 <= v < 2.0.0",
-        "elm/html": "1.0.0 <= v < 2.0.0",
-        "elm/url": "1.0.0 <= v < 2.0.0",
-        "elm-explorations/markdown": "1.0.0 <= v < 2.0.0"
-    },
-    "test-dependencies": {}
->>>>>>> d25d0764
 }